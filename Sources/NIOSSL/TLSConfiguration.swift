//===----------------------------------------------------------------------===//
//
// This source file is part of the SwiftNIO open source project
//
// Copyright (c) 2017-2018 Apple Inc. and the SwiftNIO project authors
// Licensed under Apache License v2.0
//
// See LICENSE.txt for license information
// See CONTRIBUTORS.txt for the list of SwiftNIO project authors
//
// SPDX-License-Identifier: Apache-2.0
//
//===----------------------------------------------------------------------===//

#if compiler(>=5.1)
@_implementationOnly import CNIOBoringSSL
#else
import CNIOBoringSSL
#endif
import NIO

/// Known and supported TLS versions.
public enum TLSVersion {
    case tlsv1
    case tlsv11
    case tlsv12
    case tlsv13
}

/// Places NIOSSL can obtain certificates from.
public enum NIOSSLCertificateSource: Hashable {
    @available(*, deprecated, message: "Use 'NIOSSLCertificate.fromPEMFile(_:)' to load the certificate(s) and use the '.certificate(NIOSSLCertificate)' case to provide them as a source")
    case file(String)
    case certificate(NIOSSLCertificate)
}

/// Places NIOSSL can obtain private keys from.
public enum NIOSSLPrivateKeySource: Hashable {
    case file(String)
    case privateKey(NIOSSLPrivateKey)
}

/// Places NIOSSL can obtain a trust store from.
<<<<<<< HEAD
public enum NIOSSLTrustRoots: Hashable {
=======
public enum NIOSSLTrustRoots {
    /// Path to either a file of CA certificates in PEM format, or a directory containing CA certificates in PEM format.
    ///
    /// If a path to a file is provided, the file can contain several CA certificates identified by
    ///
    ///     -----BEGIN CERTIFICATE-----
    ///     ... (CA certificate in base64 encoding) ...
    ///     -----END CERTIFICATE-----
    ///
    /// sequences. Before, between, and after the certificates, text is allowed which can be used e.g.
    /// for descriptions of the certificates.
    ///
    /// If a path to a directory is provided, the files each contain one CA certificate in PEM format.
>>>>>>> 266a083b
    case file(String)

    /// A list of certificates.
    case certificates([NIOSSLCertificate])

    /// The system default root of trust.
    case `default`

    internal init(from trustRoots: NIOSSLAdditionalTrustRoots) {
        switch trustRoots {
        case .file(let path):
            self = .file(path)
        case .certificates(let certs):
            self = .certificates(certs)
        }
    }
}

/// Places NIOSSL can obtain additional trust roots from.
public enum NIOSSLAdditionalTrustRoots {
    /// See `NIOSSLTrustRoots.file`
    case file(String)

    /// See `NIOSSLTrustRoots.certificates`
    case certificates([NIOSSLCertificate])
}

/// Formats NIOSSL supports for serializing keys and certificates.
public enum NIOSSLSerializationFormats {
    case pem
    case der
}

/// Certificate verification modes.
public enum CertificateVerification {
    /// All certificate verification disabled.
    case none

    /// Certificates will be validated against the trust store, but will not
    /// be checked to see if they are valid for the given hostname.
    case noHostnameVerification

    /// Certificates will be validated against the trust store and checked
    /// against the hostname of the service we are contacting.
    case fullVerification
}

/// Support for TLS renegotiation.
///
/// In general, renegotiation should not be enabled except in circumstances where it is absolutely necessary.
/// Renegotiation is only supported in TLS 1.2 and earlier, and generally does not work very well. NIOSSL will
/// disallow most uses of renegotiation: the only supported use-case is to perform post-connection authentication
/// *as a client*. There is no way to initiate a TLS renegotiation in NIOSSL.
public enum NIORenegotiationSupport {
    /// No support for TLS renegotiation. The default and recommended setting.
    case none

    /// Allow renegotiation exactly once. If you must use renegotiation, use this setting.
    case once

    /// Allow repeated renegotiation. To be avoided.
    case always
}

/// Signature algorithms. The values are defined as in TLS 1.3
public struct SignatureAlgorithm : RawRepresentable, Hashable {
    
    public typealias RawValue = UInt16
    public var rawValue: UInt16
    
    public init(rawValue: UInt16) {
        self.rawValue = rawValue
    }
    
    public static let rsaPkcs1Sha1 = SignatureAlgorithm(rawValue: 0x0201)
    public static let rsaPkcs1Sha256 = SignatureAlgorithm(rawValue: 0x0401)
    public static let rsaPkcs1Sha384 = SignatureAlgorithm(rawValue: 0x0501)
    public static let rsaPkcs1Sha512 = SignatureAlgorithm(rawValue: 0x0601)
    public static let ecdsaSha1 = SignatureAlgorithm(rawValue: 0x0203)
    public static let ecdsaSecp256R1Sha256 = SignatureAlgorithm(rawValue: 0x0403)
    public static let ecdsaSecp384R1Sha384 = SignatureAlgorithm(rawValue: 0x0503)
    public static let ecdsaSecp521R1Sha512 = SignatureAlgorithm(rawValue: 0x0603)
    public static let rsaPssRsaeSha256 = SignatureAlgorithm(rawValue: 0x0804)
    public static let rsaPssRsaeSha384 = SignatureAlgorithm(rawValue: 0x0805)
    public static let rsaPssRsaeSha512 = SignatureAlgorithm(rawValue: 0x0806)
    public static let ed25519 = SignatureAlgorithm(rawValue: 0x0807)
}


/// A secure default configuration of cipher suites for TLS 1.2 and earlier.
///
/// The goal of this cipher suite string is:
/// - Prefer cipher suites that offer Perfect Forward Secrecy (DHE/ECDHE)
/// - Prefer ECDH(E) to DH(E) for performance.
/// - Prefer any AEAD cipher suite over non-AEAD suites for better performance and security
/// - Prefer AES-GCM over ChaCha20 because hardware-accelerated AES is common
/// - Disable NULL authentication and encryption and any appearance of MD5
public let defaultCipherSuites = [
    "ECDH+AESGCM",
    "ECDH+CHACHA20",
    "DH+AESGCM",
    "DH+CHACHA20",
    "ECDH+AES256",
    "DH+AES256",
    "ECDH+AES128",
    "DH+AES",
    "RSA+AESGCM",
    "RSA+AES",
    "!aNULL",
    "!eNULL",
    "!MD5",
    ].joined(separator: ":")

/// Encodes a string to the wire format of an ALPN identifier. These MUST be ASCII, and so
/// this routine will crash the program if they aren't, as these are always user-supplied
/// strings.
internal func encodeALPNIdentifier(identifier: String) -> [UInt8] {
    var encodedIdentifier = [UInt8]()
    encodedIdentifier.append(UInt8(identifier.utf8.count))

    for codePoint in identifier.unicodeScalars {
        encodedIdentifier.append(contentsOf: Unicode.ASCII.encode(codePoint)!)
    }

    return encodedIdentifier
}

/// Decodes a string from the wire format of an ALPN identifier. These MUST be correctly
/// formatted ALPN identifiers, and so this routine will crash the program if they aren't.
internal func decodeALPNIdentifier(identifier: [UInt8]) -> String {
    return String(decoding: identifier[1..<identifier.count], as: Unicode.ASCII.self)
}

/// Manages configuration of TLS for SwiftNIO programs.
public struct TLSConfiguration {
    /// A default TLS configuration for client use.
    public static let clientDefault = TLSConfiguration.forClient()

    /// The minimum TLS version to allow in negotiation. Defaults to tlsv1.
    public var minimumTLSVersion: TLSVersion

    /// The maximum TLS version to allow in negotiation. If nil, there is no upper limit. Defaults to nil.
    public var maximumTLSVersion: TLSVersion?

    /// The pre-TLS1.3 cipher suites supported by this handler. This uses the OpenSSL cipher string format.
    /// TLS 1.3 cipher suites cannot be configured.
    public var cipherSuites: String

    /// Allowed algorithms to verify signatures. Passing nil means, that a built-in set of algorithms will be used.
    public var verifySignatureAlgorithms : [SignatureAlgorithm]?

    /// Allowed algorithms to sign signatures. Passing nil means, that a built-in set of algorithms will be used.
    public var signingSignatureAlgorithms : [SignatureAlgorithm]?

    /// Whether to verify remote certificates.
    public var certificateVerification: CertificateVerification

    /// The trust roots to use to validate certificates. This only needs to be provided if you intend to validate
    /// certificates.
    ///
    /// - NOTE: If certificate validation is enabled and `trustRoots` is `nil` then the system default root of
    /// trust is used (as if `trustRoots` had been explicitly set to `.default`).
    public var trustRoots: NIOSSLTrustRoots?

    /// Additional trust roots to use to validate certificates, used in addition to `trustRoots`.
    public var additionalTrustRoots: [NIOSSLAdditionalTrustRoots]

    /// The certificates to offer during negotiation. If not present, no certificates will be offered.
    public var certificateChain: [NIOSSLCertificateSource]

    /// The private key associated with the leaf certificate.
    public var privateKey: NIOSSLPrivateKeySource?

    /// The application protocols to use in the connection. Should be an ordered list of ASCII
    /// strings representing the ALPN identifiers of the protocols to negotiate. For clients,
    /// the protocols will be offered in the order given. For servers, the protocols will be matched
    /// against the client's offered protocols in order.
    public var applicationProtocols: [String] {
        get {
            return self.encodedApplicationProtocols.map(decodeALPNIdentifier)
        }
        set {
            self.encodedApplicationProtocols = newValue.map(encodeALPNIdentifier)
        }
    }

    internal var encodedApplicationProtocols: [[UInt8]]

    /// The amount of time to wait after initiating a shutdown before performing an unclean
    /// shutdown. Defaults to 5 seconds.
    public var shutdownTimeout: TimeAmount

    /// A callback that can be used to implement `SSLKEYLOGFILE` support.
    public var keyLogCallback: NIOSSLKeyLogCallback?

    /// Whether renegotiation is supported.
    public var renegotiationSupport: NIORenegotiationSupport

    private init(cipherSuites: String,
                 verifySignatureAlgorithms: [SignatureAlgorithm]?,
                 signingSignatureAlgorithms: [SignatureAlgorithm]?,
                 minimumTLSVersion: TLSVersion,
                 maximumTLSVersion: TLSVersion?,
                 certificateVerification: CertificateVerification,
                 trustRoots: NIOSSLTrustRoots,
                 certificateChain: [NIOSSLCertificateSource],
                 privateKey: NIOSSLPrivateKeySource?,
                 applicationProtocols: [String],
                 shutdownTimeout: TimeAmount,
                 keyLogCallback: NIOSSLKeyLogCallback?,
                 renegotiationSupport: NIORenegotiationSupport,
                 additionalTrustRoots: [NIOSSLAdditionalTrustRoots]) {
        self.cipherSuites = cipherSuites
        self.verifySignatureAlgorithms = verifySignatureAlgorithms
        self.signingSignatureAlgorithms = signingSignatureAlgorithms
        self.minimumTLSVersion = minimumTLSVersion
        self.maximumTLSVersion = maximumTLSVersion
        self.certificateVerification = certificateVerification
        self.trustRoots = trustRoots
        self.additionalTrustRoots = additionalTrustRoots
        self.certificateChain = certificateChain
        self.privateKey = privateKey
        self.encodedApplicationProtocols = []
        self.shutdownTimeout = shutdownTimeout
        self.renegotiationSupport = renegotiationSupport
        self.applicationProtocols = applicationProtocols
        self.keyLogCallback = keyLogCallback
    }

    /// Create a TLS configuration for use with server-side contexts.
    ///
    /// This provides sensible defaults while requiring that you provide any data that is necessary
    /// for server-side function. For client use, try `forClient` instead.
    public static func forServer(certificateChain: [NIOSSLCertificateSource],
                                 privateKey: NIOSSLPrivateKeySource,
                                 cipherSuites: String = defaultCipherSuites,
                                 minimumTLSVersion: TLSVersion = .tlsv1,
                                 maximumTLSVersion: TLSVersion? = nil,
                                 certificateVerification: CertificateVerification = .none,
                                 trustRoots: NIOSSLTrustRoots = .default,
                                 applicationProtocols: [String] = [],
                                 shutdownTimeout: TimeAmount = .seconds(5),
                                 keyLogCallback: NIOSSLKeyLogCallback? = nil) -> TLSConfiguration {
        return TLSConfiguration(cipherSuites: cipherSuites,
                                verifySignatureAlgorithms: nil,
                                signingSignatureAlgorithms: nil,
                                minimumTLSVersion: minimumTLSVersion,
                                maximumTLSVersion: maximumTLSVersion,
                                certificateVerification: certificateVerification,
                                trustRoots: trustRoots,
                                certificateChain: certificateChain,
                                privateKey: privateKey,
                                applicationProtocols: applicationProtocols,
                                shutdownTimeout: shutdownTimeout,
                                keyLogCallback: keyLogCallback,
                                renegotiationSupport: .none,  // Servers never support renegotiation: there's no point.
                                additionalTrustRoots: [])
    }

    /// Create a TLS configuration for use with server-side contexts.
    ///
    /// This provides sensible defaults while requiring that you provide any data that is necessary
    /// for server-side function. For client use, try `forClient` instead.
    public static func forServer(certificateChain: [NIOSSLCertificateSource],
                                 privateKey: NIOSSLPrivateKeySource,
                                 cipherSuites: String = defaultCipherSuites,
                                 verifySignatureAlgorithms: [SignatureAlgorithm]? = nil,
                                 signingSignatureAlgorithms: [SignatureAlgorithm]? = nil,
                                 minimumTLSVersion: TLSVersion = .tlsv1,
                                 maximumTLSVersion: TLSVersion? = nil,
                                 certificateVerification: CertificateVerification = .none,
                                 trustRoots: NIOSSLTrustRoots = .default,
                                 applicationProtocols: [String] = [],
                                 shutdownTimeout: TimeAmount = .seconds(5),
                                 keyLogCallback: NIOSSLKeyLogCallback? = nil) -> TLSConfiguration {
        return TLSConfiguration(cipherSuites: cipherSuites,
                                verifySignatureAlgorithms: verifySignatureAlgorithms,
                                signingSignatureAlgorithms: signingSignatureAlgorithms,
                                minimumTLSVersion: minimumTLSVersion,
                                maximumTLSVersion: maximumTLSVersion,
                                certificateVerification: certificateVerification,
                                trustRoots: trustRoots,
                                certificateChain: certificateChain,
                                privateKey: privateKey,
                                applicationProtocols: applicationProtocols,
                                shutdownTimeout: shutdownTimeout,
                                keyLogCallback: keyLogCallback,
                                renegotiationSupport: .none,  // Servers never support renegotiation: there's no point.
                                additionalTrustRoots: [])
    }

    /// Create a TLS configuration for use with server-side contexts.
    ///
    /// This provides sensible defaults while requiring that you provide any data that is necessary
    /// for server-side function. For client use, try `forClient` instead.
    public static func forServer(certificateChain: [NIOSSLCertificateSource],
                                 privateKey: NIOSSLPrivateKeySource,
                                 cipherSuites: String = defaultCipherSuites,
                                 verifySignatureAlgorithms: [SignatureAlgorithm]? = nil,
                                 signingSignatureAlgorithms: [SignatureAlgorithm]? = nil,
                                 minimumTLSVersion: TLSVersion = .tlsv1,
                                 maximumTLSVersion: TLSVersion? = nil,
                                 certificateVerification: CertificateVerification = .none,
                                 trustRoots: NIOSSLTrustRoots = .default,
                                 applicationProtocols: [String] = [],
                                 shutdownTimeout: TimeAmount = .seconds(5),
                                 keyLogCallback: NIOSSLKeyLogCallback? = nil,
                                 additionalTrustRoots: [NIOSSLAdditionalTrustRoots]) -> TLSConfiguration {
        return TLSConfiguration(cipherSuites: cipherSuites,
                                verifySignatureAlgorithms: verifySignatureAlgorithms,
                                signingSignatureAlgorithms: signingSignatureAlgorithms,
                                minimumTLSVersion: minimumTLSVersion,
                                maximumTLSVersion: maximumTLSVersion,
                                certificateVerification: certificateVerification,
                                trustRoots: trustRoots,
                                certificateChain: certificateChain,
                                privateKey: privateKey,
                                applicationProtocols: applicationProtocols,
                                shutdownTimeout: shutdownTimeout,
                                keyLogCallback: keyLogCallback,
                                renegotiationSupport: .none,  // Servers never support renegotiation: there's no point.
                                additionalTrustRoots: additionalTrustRoots)
    }

    /// Creates a TLS configuration for use with client-side contexts.
    ///
    /// This provides sensible defaults, and can be used without customisation. For server-side
    /// contexts, you should use `forServer` instead.
    public static func forClient(cipherSuites: String = defaultCipherSuites,
                                 minimumTLSVersion: TLSVersion = .tlsv1,
                                 maximumTLSVersion: TLSVersion? = nil,
                                 certificateVerification: CertificateVerification = .fullVerification,
                                 trustRoots: NIOSSLTrustRoots = .default,
                                 certificateChain: [NIOSSLCertificateSource] = [],
                                 privateKey: NIOSSLPrivateKeySource? = nil,
                                 applicationProtocols: [String] = [],
                                 shutdownTimeout: TimeAmount = .seconds(5),
                                 keyLogCallback: NIOSSLKeyLogCallback? = nil) -> TLSConfiguration {
        return TLSConfiguration(cipherSuites: cipherSuites,
                                verifySignatureAlgorithms: nil,
                                signingSignatureAlgorithms: nil,
                                minimumTLSVersion: minimumTLSVersion,
                                maximumTLSVersion: maximumTLSVersion,
                                certificateVerification: certificateVerification,
                                trustRoots: trustRoots,
                                certificateChain: certificateChain,
                                privateKey: privateKey,
                                applicationProtocols: applicationProtocols,
                                shutdownTimeout: shutdownTimeout,
                                keyLogCallback: keyLogCallback,
                                renegotiationSupport: .none,  // Default value is here for backward-compatibility.
                                additionalTrustRoots: [])
    }


    /// Creates a TLS configuration for use with client-side contexts.
    ///
    /// This provides sensible defaults, and can be used without customisation. For server-side
    /// contexts, you should use `forServer` instead.
    public static func forClient(cipherSuites: String = defaultCipherSuites,
                                 minimumTLSVersion: TLSVersion = .tlsv1,
                                 maximumTLSVersion: TLSVersion? = nil,
                                 certificateVerification: CertificateVerification = .fullVerification,
                                 trustRoots: NIOSSLTrustRoots = .default,
                                 certificateChain: [NIOSSLCertificateSource] = [],
                                 privateKey: NIOSSLPrivateKeySource? = nil,
                                 applicationProtocols: [String] = [],
                                 shutdownTimeout: TimeAmount = .seconds(5),
                                 keyLogCallback: NIOSSLKeyLogCallback? = nil,
                                 renegotiationSupport: NIORenegotiationSupport) -> TLSConfiguration {
        return TLSConfiguration(cipherSuites: cipherSuites,
                                verifySignatureAlgorithms: nil,
                                signingSignatureAlgorithms: nil,
                                minimumTLSVersion: minimumTLSVersion,
                                maximumTLSVersion: maximumTLSVersion,
                                certificateVerification: certificateVerification,
                                trustRoots: trustRoots,
                                certificateChain: certificateChain,
                                privateKey: privateKey,
                                applicationProtocols: applicationProtocols,
                                shutdownTimeout: shutdownTimeout,
                                keyLogCallback: keyLogCallback,
                                renegotiationSupport: renegotiationSupport,
                                additionalTrustRoots: [])
    }
    
    /// Creates a TLS configuration for use with client-side contexts.
    ///
    /// This provides sensible defaults, and can be used without customisation. For server-side
    /// contexts, you should use `forServer` instead.
    public static func forClient(cipherSuites: String = defaultCipherSuites,
                                 verifySignatureAlgorithms: [SignatureAlgorithm]? = nil,
                                 signingSignatureAlgorithms: [SignatureAlgorithm]? = nil,
                                 minimumTLSVersion: TLSVersion = .tlsv1,
                                 maximumTLSVersion: TLSVersion? = nil,
                                 certificateVerification: CertificateVerification = .fullVerification,
                                 trustRoots: NIOSSLTrustRoots = .default,
                                 certificateChain: [NIOSSLCertificateSource] = [],
                                 privateKey: NIOSSLPrivateKeySource? = nil,
                                 applicationProtocols: [String] = [],
                                 shutdownTimeout: TimeAmount = .seconds(5),
                                 keyLogCallback: NIOSSLKeyLogCallback? = nil,
                                 renegotiationSupport: NIORenegotiationSupport) -> TLSConfiguration {
        return TLSConfiguration(cipherSuites: cipherSuites,
                                verifySignatureAlgorithms: verifySignatureAlgorithms,
                                signingSignatureAlgorithms: signingSignatureAlgorithms,
                                minimumTLSVersion: minimumTLSVersion,
                                maximumTLSVersion: maximumTLSVersion,
                                certificateVerification: certificateVerification,
                                trustRoots: trustRoots,
                                certificateChain: certificateChain,
                                privateKey: privateKey,
                                applicationProtocols: applicationProtocols,
                                shutdownTimeout: shutdownTimeout,
                                keyLogCallback: keyLogCallback,
                                renegotiationSupport: renegotiationSupport,
                                additionalTrustRoots: [])
    }

    /// Creates a TLS configuration for use with client-side contexts.
    ///
    /// This provides sensible defaults, and can be used without customisation. For server-side
    /// contexts, you should use `forServer` instead.
    public static func forClient(cipherSuites: String = defaultCipherSuites,
                                 verifySignatureAlgorithms: [SignatureAlgorithm]? = nil,
                                 signingSignatureAlgorithms: [SignatureAlgorithm]? = nil,
                                 minimumTLSVersion: TLSVersion = .tlsv1,
                                 maximumTLSVersion: TLSVersion? = nil,
                                 certificateVerification: CertificateVerification = .fullVerification,
                                 trustRoots: NIOSSLTrustRoots = .default,
                                 certificateChain: [NIOSSLCertificateSource] = [],
                                 privateKey: NIOSSLPrivateKeySource? = nil,
                                 applicationProtocols: [String] = [],
                                 shutdownTimeout: TimeAmount = .seconds(5),
                                 keyLogCallback: NIOSSLKeyLogCallback? = nil,
                                 renegotiationSupport: NIORenegotiationSupport = .none,
                                 additionalTrustRoots: [NIOSSLAdditionalTrustRoots]) -> TLSConfiguration {
        return TLSConfiguration(cipherSuites: cipherSuites,
                                verifySignatureAlgorithms: verifySignatureAlgorithms,
                                signingSignatureAlgorithms: signingSignatureAlgorithms,
                                minimumTLSVersion: minimumTLSVersion,
                                maximumTLSVersion: maximumTLSVersion,
                                certificateVerification: certificateVerification,
                                trustRoots: trustRoots,
                                certificateChain: certificateChain,
                                privateKey: privateKey,
                                applicationProtocols: applicationProtocols,
                                shutdownTimeout: shutdownTimeout,
                                keyLogCallback: keyLogCallback,
                                renegotiationSupport: renegotiationSupport,
                                additionalTrustRoots: additionalTrustRoots)
    }
}

// MARK: BestEffortHashable
extension TLSConfiguration {
    /// Returns a best effort result of whether two `TLSConfiguration` objects are equal.
    ///
    /// The "best effort" stems from the fact that we are checking the pointer to the `keyLogCallback` closure.
    ///
    /// - warning: You should probably not use this function. This function can return false-negatives, but not false-positives.
    public func bestEffortEquals(_ comparing: TLSConfiguration) -> Bool {
        let isKeyLoggerCallbacksEqual = withUnsafeBytes(of: self.keyLogCallback) { callbackPointer1 in
            return withUnsafeBytes(of: comparing.keyLogCallback) { callbackPointer2 in
                return callbackPointer1.elementsEqual(callbackPointer2)
            }
        }
        
        return self.minimumTLSVersion == comparing.minimumTLSVersion &&
            self.maximumTLSVersion == comparing.maximumTLSVersion &&
            self.cipherSuites == comparing.cipherSuites &&
            self.verifySignatureAlgorithms == comparing.verifySignatureAlgorithms &&
            self.signingSignatureAlgorithms == comparing.signingSignatureAlgorithms &&
            self.certificateVerification == comparing.certificateVerification &&
            self.trustRoots == comparing.trustRoots &&
            self.certificateChain == comparing.certificateChain &&
            self.privateKey == comparing.privateKey &&
            self.applicationProtocols == comparing.applicationProtocols &&
            self.encodedApplicationProtocols == comparing.encodedApplicationProtocols &&
            self.shutdownTimeout == comparing.shutdownTimeout &&
            isKeyLoggerCallbacksEqual &&
            self.renegotiationSupport == comparing.renegotiationSupport
    }
    
    /// Returns a best effort hash of this TLS configuration.
    ///
    /// The "best effort" stems from the fact that we are hashing the pointer bytes of the `keyLogCallback` closure.
    ///
    /// - warning: You should probably not use this function. This function can return false-negatives, but not false-positives.
    public func bestEffortHash(into hasher: inout Hasher) {
        hasher.combine(minimumTLSVersion)
        hasher.combine(maximumTLSVersion)
        hasher.combine(cipherSuites)
        hasher.combine(verifySignatureAlgorithms)
        hasher.combine(signingSignatureAlgorithms)
        hasher.combine(certificateVerification)
        hasher.combine(trustRoots)
        hasher.combine(certificateChain)
        hasher.combine(privateKey)
        hasher.combine(applicationProtocols)
        hasher.combine(encodedApplicationProtocols)
        hasher.combine(shutdownTimeout)
        withUnsafeBytes(of: keyLogCallback) { closureBits in
            hasher.combine(bytes: closureBits)
        }
        hasher.combine(renegotiationSupport)
    }
}<|MERGE_RESOLUTION|>--- conflicted
+++ resolved
@@ -41,10 +41,7 @@
 }
 
 /// Places NIOSSL can obtain a trust store from.
-<<<<<<< HEAD
 public enum NIOSSLTrustRoots: Hashable {
-=======
-public enum NIOSSLTrustRoots {
     /// Path to either a file of CA certificates in PEM format, or a directory containing CA certificates in PEM format.
     ///
     /// If a path to a file is provided, the file can contain several CA certificates identified by
@@ -57,7 +54,6 @@
     /// for descriptions of the certificates.
     ///
     /// If a path to a directory is provided, the files each contain one CA certificate in PEM format.
->>>>>>> 266a083b
     case file(String)
 
     /// A list of certificates.
