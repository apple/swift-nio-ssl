//===----------------------------------------------------------------------===//
//
// This source file is part of the SwiftNIO open source project
//
// Copyright (c) 2017-2021 Apple Inc. and the SwiftNIO project authors
// Licensed under Apache License v2.0
//
// See LICENSE.txt for license information
// See CONTRIBUTORS.txt for the list of SwiftNIO project authors
//
// SPDX-License-Identifier: Apache-2.0
//
//===----------------------------------------------------------------------===//

@_implementationOnly import CNIOBoringSSL
import NIOCore

/// Known and supported TLS versions.
public enum TLSVersion: Sendable {
    case tlsv1
    case tlsv11
    case tlsv12
    case tlsv13
}

/// Places NIOSSL can obtain certificates from.
public enum NIOSSLCertificateSource: Hashable, Sendable {
    @available(*, deprecated, message: "Use 'NIOSSLCertificate.fromPEMFile(_:)' to load the certificate(s) and use the '.certificate(NIOSSLCertificate)' case to provide them as a source")
    case file(String)
    case certificate(NIOSSLCertificate)
}

/// Places NIOSSL can obtain private keys from.
public enum NIOSSLPrivateKeySource: Hashable {
    /// Path to file in PEM or ASN1 format to load private key from
    ///
    /// File Extensions | Expected file format
    /// --------------- | --------------------
    /// `.pem`          | PEM
    /// `.der or .key`  | ASN1
    @available(*, deprecated, message: "Use 'NIOSSLPrivateKeySource.privateKey(NIOSSLPrivateKey)' to set private key")
    case file(String)
    
    /// Loaded Private key
    case privateKey(NIOSSLPrivateKey)
}

extension NIOSSLPrivateKeySource: Sendable {}

/// Places NIOSSL can obtain a trust store from.
public enum NIOSSLTrustRoots: Hashable, Sendable {
    /// Path to either a file of CA certificates in PEM format, or a directory containing CA certificates in PEM format.
    ///
    /// If a path to a file is provided, the file can contain several CA certificates identified by
    ///
    ///     -----BEGIN CERTIFICATE-----
    ///     ... (CA certificate in base64 encoding) ...
    ///     -----END CERTIFICATE-----
    ///
    /// sequences. Before, between, and after the certificates, text is allowed which can be used e.g.
    /// for descriptions of the certificates.
    ///
    /// If a path to a directory is provided, the files each contain one CA certificate in PEM format.
    case file(String)

    /// A list of certificates.
    case certificates([NIOSSLCertificate])

    /// The system default root of trust.
    case `default`

    internal init(from trustRoots: NIOSSLAdditionalTrustRoots) {
        switch trustRoots {
        case .file(let path):
            self = .file(path)
        case .certificates(let certs):
            self = .certificates(certs)
        }
    }
}

/// Places NIOSSL can obtain additional trust roots from.
public enum NIOSSLAdditionalTrustRoots: Hashable, Sendable {
    /// See ``NIOSSLTrustRoots/file(_:)``
    case file(String)

    /// See ``NIOSSLTrustRoots/certificates(_:)``
    case certificates([NIOSSLCertificate])
}

/// Available ciphers to use for TLS instead of a string based representation.
public struct NIOTLSCipher: RawRepresentable, Hashable, Sendable {
    /// Construct a ``NIOTLSCipher`` from the RFC code point for that cipher.
    public init(rawValue: UInt16) {
        self.rawValue = rawValue
    }

    /// Construct a ``NIOTLSCipher`` from the RFC code point for that cipher.
    public init(_ rawValue: RawValue) {
        self.rawValue = rawValue
    }

    /// The RFC code point for the given cipher.
    public var rawValue: UInt16
    public typealias RawValue = UInt16
    
    public static let TLS_RSA_WITH_AES_128_CBC_SHA                    = NIOTLSCipher(rawValue: 0x2F)
    public static let TLS_RSA_WITH_AES_256_CBC_SHA                    = NIOTLSCipher(rawValue: 0x35)
    public static let TLS_PSK_WITH_AES_128_CBC_SHA                    = NIOTLSCipher(rawValue: 0x8C)
    public static let TLS_PSK_WITH_AES_256_CBC_SHA                    = NIOTLSCipher(rawValue: 0x8D)
    public static let TLS_RSA_WITH_AES_128_GCM_SHA256                 = NIOTLSCipher(rawValue: 0x9C)
    public static let TLS_RSA_WITH_AES_256_GCM_SHA384                 = NIOTLSCipher(rawValue: 0x9D)
    public static let TLS_AES_128_GCM_SHA256                          = NIOTLSCipher(rawValue: 0x1301)
    public static let TLS_AES_256_GCM_SHA384                          = NIOTLSCipher(rawValue: 0x1302)
    public static let TLS_CHACHA20_POLY1305_SHA256                    = NIOTLSCipher(rawValue: 0x1303)
    public static let TLS_ECDHE_ECDSA_WITH_AES_128_CBC_SHA            = NIOTLSCipher(rawValue: 0xC009)
    public static let TLS_ECDHE_ECDSA_WITH_AES_256_CBC_SHA            = NIOTLSCipher(rawValue: 0xC00A)
    public static let TLS_ECDHE_RSA_WITH_AES_128_CBC_SHA              = NIOTLSCipher(rawValue: 0xC013)
    public static let TLS_ECDHE_RSA_WITH_AES_256_CBC_SHA              = NIOTLSCipher(rawValue: 0xC014)
    public static let TLS_ECDHE_PSK_WITH_AES_128_CBC_SHA              = NIOTLSCipher(rawValue: 0xC035)
    public static let TLS_ECDHE_PSK_WITH_AES_256_CBC_SHA              = NIOTLSCipher(rawValue: 0xC036)
    public static let TLS_ECDHE_ECDSA_WITH_AES_128_GCM_SHA256         = NIOTLSCipher(rawValue: 0xC02B)
    public static let TLS_ECDHE_ECDSA_WITH_AES_256_GCM_SHA384         = NIOTLSCipher(rawValue: 0xC02C)
    public static let TLS_ECDHE_RSA_WITH_AES_128_GCM_SHA256           = NIOTLSCipher(rawValue: 0xC02F)
    public static let TLS_ECDHE_RSA_WITH_AES_256_GCM_SHA384           = NIOTLSCipher(rawValue: 0xC030)
    public static let TLS_ECDHE_RSA_WITH_CHACHA20_POLY1305_SHA256     = NIOTLSCipher(rawValue: 0xCCA8)
    public static let TLS_ECDHE_ECDSA_WITH_CHACHA20_POLY1305_SHA256   = NIOTLSCipher(rawValue: 0xCCA9)
    
    var standardName: String {
        let boringSSLCipher = CNIOBoringSSL_SSL_get_cipher_by_value(self.rawValue)
        return String(cString: CNIOBoringSSL_SSL_CIPHER_standard_name(boringSSLCipher))
    }
}

/// Formats NIOSSL supports for serializing keys and certificates.
public enum NIOSSLSerializationFormats: Sendable {
    case pem
    case der
}

/// Certificate verification modes.
public enum CertificateVerification: Sendable {
    /// All certificate verification disabled.
    case none

    /// Certificates will be validated against the trust store, but will not
    /// be checked to see if they are valid for the given hostname.
    case noHostnameVerification

    /// Certificates will be validated against the trust store and checked
    /// against the hostname of the service we are contacting.
    case fullVerification
}

/// Support for TLS renegotiation.
///
/// In general, renegotiation should not be enabled except in circumstances where it is absolutely necessary.
/// Renegotiation is only supported in TLS 1.2 and earlier, and generally does not work very well. NIOSSL will
/// disallow most uses of renegotiation: the only supported use-case is to perform post-connection authentication
/// *as a client*. There is no way to initiate a TLS renegotiation in NIOSSL.
public enum NIORenegotiationSupport: Sendable {
    /// No support for TLS renegotiation. The default and recommended setting.
    case none

    /// Allow renegotiation exactly once. If you must use renegotiation, use this setting.
    case once

    /// Allow repeated renegotiation. To be avoided.
    case always
}

/// Signature algorithms. The values are defined as in TLS 1.3
public struct SignatureAlgorithm : RawRepresentable, Hashable, Sendable {
    
    public typealias RawValue = UInt16
    public var rawValue: UInt16
    
    public init(rawValue: UInt16) {
        self.rawValue = rawValue
    }
    
    public static let rsaPkcs1Sha1 = SignatureAlgorithm(rawValue: 0x0201)
    public static let rsaPkcs1Sha256 = SignatureAlgorithm(rawValue: 0x0401)
    public static let rsaPkcs1Sha384 = SignatureAlgorithm(rawValue: 0x0501)
    public static let rsaPkcs1Sha512 = SignatureAlgorithm(rawValue: 0x0601)
    public static let ecdsaSha1 = SignatureAlgorithm(rawValue: 0x0203)
    public static let ecdsaSecp256R1Sha256 = SignatureAlgorithm(rawValue: 0x0403)
    public static let ecdsaSecp384R1Sha384 = SignatureAlgorithm(rawValue: 0x0503)
    public static let ecdsaSecp521R1Sha512 = SignatureAlgorithm(rawValue: 0x0603)
    public static let rsaPssRsaeSha256 = SignatureAlgorithm(rawValue: 0x0804)
    public static let rsaPssRsaeSha384 = SignatureAlgorithm(rawValue: 0x0805)
    public static let rsaPssRsaeSha512 = SignatureAlgorithm(rawValue: 0x0806)
    public static let ed25519 = SignatureAlgorithm(rawValue: 0x0807)
}


/// A secure default configuration of cipher suites for TLS 1.2 and earlier.
///
/// The goal of this cipher suite string is:
/// - Prefer cipher suites that offer Perfect Forward Secrecy (DHE/ECDHE)
/// - Prefer ECDH(E) to DH(E) for performance.
/// - Prefer any AEAD cipher suite over non-AEAD suites for better performance and security
/// - Prefer AES-GCM over ChaCha20 because hardware-accelerated AES is common
/// - Disable NULL authentication and encryption and any appearance of MD5
public let defaultCipherSuites = [
    "ECDH+AESGCM",
    "ECDH+CHACHA20",
    "DH+AESGCM",
    "DH+CHACHA20",
    "ECDH+AES256",
    "DH+AES256",
    "ECDH+AES128",
    "DH+AES",
    "RSA+AESGCM",
    "RSA+AES",
    "!aNULL",
    "!eNULL",
    "!MD5",
    ].joined(separator: ":")

/// Encodes a string to the wire format of an ALPN identifier. These MUST be ASCII, and so
/// this routine will crash the program if they aren't, as these are always user-supplied
/// strings.
internal func encodeALPNIdentifier(identifier: String) -> [UInt8] {
    var encodedIdentifier = [UInt8]()
    encodedIdentifier.append(UInt8(identifier.utf8.count))

    for codePoint in identifier.unicodeScalars {
        encodedIdentifier.append(contentsOf: Unicode.ASCII.encode(codePoint)!)
    }

    return encodedIdentifier
}

/// Decodes a string from the wire format of an ALPN identifier. These MUST be correctly
/// formatted ALPN identifiers, and so this routine will crash the program if they aren't.
internal func decodeALPNIdentifier(identifier: [UInt8]) -> String {
    return String(decoding: identifier[1..<identifier.count], as: Unicode.ASCII.self)
}

/// Manages configuration of TLS for SwiftNIO programs.
public struct TLSConfiguration {
    /// A default TLS configuration for client use.
    public static let clientDefault = TLSConfiguration.makeClientConfiguration()

    /// The minimum TLS version to allow in negotiation. Defaults to ``TLSVersion/tlsv1``.
    public var minimumTLSVersion: TLSVersion

    /// The maximum TLS version to allow in negotiation. If `nil`, there is no upper limit. Defaults to `nil`.
    public var maximumTLSVersion: TLSVersion?

    /// The pre-TLS1.3 cipher suites supported by this handler. This uses the OpenSSL cipher string format.
    /// TLS 1.3 cipher suites cannot be configured.
    public var cipherSuites: String = defaultCipherSuites
    
    /// Public property used to set the internal ``cipherSuites`` from ``NIOTLSCipher``.
    public var cipherSuiteValues: [NIOTLSCipher] {
        get {
            guard let sslContext = try? NIOSSLContext(configuration: self) else {
                return []
            }
            return sslContext.cipherSuites
        }
        set {
            let assignedCiphers = newValue.map { $0.standardName }
            self.cipherSuites = assignedCiphers.joined(separator: ":")
        }
    }

    /// Allowed algorithms to verify signatures. Passing `nil` means that a built-in set of algorithms will be used.
    public var verifySignatureAlgorithms : [SignatureAlgorithm]?

    /// Allowed algorithms to sign signatures. Passing `nil` means that a built-in set of algorithms will be used.
    public var signingSignatureAlgorithms : [SignatureAlgorithm]?

    /// Whether to verify remote certificates.
    public var certificateVerification: CertificateVerification

    /// The trust roots to use to validate certificates. This only needs to be provided if you intend to validate
    /// certificates.
    ///
    /// - NOTE: If certificate validation is enabled and ``trustRoots`` is `nil` then the system default root of
    /// trust is used (as if ``trustRoots`` had been explicitly set to ``NIOSSLTrustRoots/default``).
    ///
    /// - NOTE: If a directory path is used here to load a directory of certificates into a configuration, then the
    ///         certificates in this directory must be formatted by `c_rehash` to create the rehash file format of `HHHHHHHH.D` with a symlink.
    public var trustRoots: NIOSSLTrustRoots?

    /// Additional trust roots to use to validate certificates, used in addition to ``trustRoots``.
    public var additionalTrustRoots: [NIOSSLAdditionalTrustRoots]

    /// The certificates to offer during negotiation. If not present, no certificates will be offered.
    public var certificateChain: [NIOSSLCertificateSource]

    /// The private key associated with the leaf certificate.
    public var privateKey: NIOSSLPrivateKeySource?
    
    internal var _pskClientIdentityProvider: _NIOPSKClientIdentityProvider?
    internal var _pskServerIdentityProvider: _NIOPSKServerIdentityProvider?

    /// PSK Client Callback to get the key based on hint and identity.
    @available(*, deprecated, message: "Deprecated in favor of pskClientProvider which can handle optional hint")
    public var pskClientCallback: NIOPSKClientIdentityCallback? {
        get {
            if case .callback(let callback) = self._pskClientIdentityProvider {
                return callback
            }
            return nil
        }
        set {
            self._pskClientIdentityProvider = newValue.flatMap({ .callback($0) })
        }
    }
    
    /// PSK Server Callback to get the key based on hint and identity.
<<<<<<< HEAD
    public var pskServerCallback: NIOPSKServerIdentityCallback? = nil

    /// SSL Context Callback to provide dynamic context based on server name
    public var sslContextCallback: NIOSSLContextCallback? = nil

=======
    @available(*, deprecated, message: "Deprecated in favor of pskServerProvider which can handle optional hint")
    public var pskServerCallback: NIOPSKServerIdentityCallback? {
        get {
            if case .callback(let callback) = self._pskServerIdentityProvider {
                return callback
            }
            return nil
        }
        set {
            self._pskServerIdentityProvider = newValue.flatMap({ .callback($0) })
        }
    }

    /// PSK Client Callback to get the key based on an optional hint and identity.
    public var pskClientProvider: NIOPSKClientIdentityProvider? {
         get {
            if case .provider(let callback) = self._pskClientIdentityProvider {
                return callback
            }
            return nil
        }
        set {
            self._pskClientIdentityProvider = newValue.flatMap({ .provider($0) })
        }
    }
    
    /// PSK Server Callback to get the key based on an optional hint and identity.
    public var pskServerProvider: NIOPSKServerIdentityProvider? {
        get {
            if case .provider(let callback) = self._pskServerIdentityProvider {
                return callback
            }
            return nil
        }
        set {
            self._pskServerIdentityProvider = newValue.flatMap({ .provider($0) })
        }
    }
    
>>>>>>> c7eef9ed
    /// Optional PSK hint to be used during SSLContext create.
    public var pskHint: String? = nil

    /// The application protocols to use in the connection. Should be an ordered list of ASCII
    /// strings representing the ALPN identifiers of the protocols to negotiate. For clients,
    /// the protocols will be offered in the order given. For servers, the protocols will be matched
    /// against the client's offered protocols in order.
    public var applicationProtocols: [String] {
        get {
            return self.encodedApplicationProtocols.map(decodeALPNIdentifier)
        }
        set {
            self.encodedApplicationProtocols = newValue.map(encodeALPNIdentifier)
        }
    }

    internal var encodedApplicationProtocols: [[UInt8]]

    /// The amount of time to wait after initiating a shutdown before performing an unclean
    /// shutdown. Defaults to 5 seconds.
    public var shutdownTimeout: TimeAmount
    
    /// A callback that can be used to implement `SSLKEYLOGFILE` support.
    public var keyLogCallback: NIOSSLKeyLogCallback?

    /// Whether renegotiation is supported.
    public var renegotiationSupport: NIORenegotiationSupport
    
    /// Send the CA names derived from the ``trustRoots`` for client authentication.
    /// This instructs the client which identities can be used by evaluating what CA the identity certificate was issued from.
    public var sendCANameList: Bool

    private init(cipherSuiteValues: [NIOTLSCipher] = [],
                 cipherSuites: String = defaultCipherSuites,
                 verifySignatureAlgorithms: [SignatureAlgorithm]?,
                 signingSignatureAlgorithms: [SignatureAlgorithm]?,
                 minimumTLSVersion: TLSVersion,
                 maximumTLSVersion: TLSVersion?,
                 certificateVerification: CertificateVerification,
                 trustRoots: NIOSSLTrustRoots,
                 certificateChain: [NIOSSLCertificateSource],
                 privateKey: NIOSSLPrivateKeySource?,
                 applicationProtocols: [String],
                 shutdownTimeout: TimeAmount,
                 keyLogCallback: NIOSSLKeyLogCallback?,
                 renegotiationSupport: NIORenegotiationSupport,
                 additionalTrustRoots: [NIOSSLAdditionalTrustRoots],
                 sendCANameList: Bool = false,
<<<<<<< HEAD
                 pskClientCallback: NIOPSKClientIdentityCallback? = nil,
                 pskServerCallback: NIOPSKServerIdentityCallback? = nil,
                 sslContextCallback: NIOSSLContextCallback? = nil,
=======
                 pskClientProvider: NIOPSKClientIdentityProvider? = nil,
                 pskServerProvider: NIOPSKServerIdentityProvider? = nil,
>>>>>>> c7eef9ed
                 pskHint: String? = nil) {
        self.cipherSuites = cipherSuites
        self.verifySignatureAlgorithms = verifySignatureAlgorithms
        self.signingSignatureAlgorithms = signingSignatureAlgorithms
        self.minimumTLSVersion = minimumTLSVersion
        self.maximumTLSVersion = maximumTLSVersion
        self.certificateVerification = certificateVerification
        self.trustRoots = trustRoots
        self.additionalTrustRoots = additionalTrustRoots
        self.certificateChain = certificateChain
        self.privateKey = privateKey
        self.encodedApplicationProtocols = []
        self.shutdownTimeout = shutdownTimeout
        self.renegotiationSupport = renegotiationSupport
        self.sendCANameList = sendCANameList
        self.applicationProtocols = applicationProtocols
        self.keyLogCallback = keyLogCallback
<<<<<<< HEAD
        self.pskClientCallback = pskClientCallback
        self.pskServerCallback = pskServerCallback
        self.sslContextCallback = sslContextCallback
=======
        self.pskClientProvider = pskClientProvider
        self.pskServerProvider = pskServerProvider
>>>>>>> c7eef9ed
        self.pskHint = pskHint
        if !cipherSuiteValues.isEmpty {
            self.cipherSuiteValues = cipherSuiteValues
        }
    }
}

extension TLSConfiguration: Sendable {}

// MARK: BestEffortHashable
extension TLSConfiguration {
    /// Returns a best effort result of whether two ``TLSConfiguration`` objects are equal.
    ///
    /// The "best effort" stems from the fact that we are checking the pointer to the ``keyLogCallback`` closure.
    ///
    /// - warning: You should probably not use this function. This function can return false-negatives, but not false-positives.
    public func bestEffortEquals(_ comparing: TLSConfiguration) -> Bool {
        let isKeyLoggerCallbacksEqual = withUnsafeBytes(of: self.keyLogCallback) { callbackPointer1 in
            return withUnsafeBytes(of: comparing.keyLogCallback) { callbackPointer2 in
                return callbackPointer1.elementsEqual(callbackPointer2)
            }
        }
        let isPSKClientProviderEqual = withUnsafeBytes(of: self._pskClientIdentityProvider) { pskClientProvider1 in
            return withUnsafeBytes(of: comparing._pskClientIdentityProvider) { pskClientProvider2 in
                return pskClientProvider1.elementsEqual(pskClientProvider2)
            }
        }
        let isPSKServerProviderEqual = withUnsafeBytes(of: self._pskServerIdentityProvider) { pskServerProvider1 in
            return withUnsafeBytes(of: comparing._pskServerIdentityProvider) { pskServerProvider2 in
                return pskServerProvider1.elementsEqual(pskServerProvider2)
            }
        }
        let isSSLContextCallbackEqual = withUnsafeBytes(of: self.sslContextCallback) { sslContextCallback1 in
            return withUnsafeBytes(of: comparing.sslContextCallback) { sslContextCallback2 in
                return sslContextCallback1.elementsEqual(sslContextCallback2)
            }
        }

        return self.minimumTLSVersion == comparing.minimumTLSVersion &&
            self.maximumTLSVersion == comparing.maximumTLSVersion &&
            self.cipherSuites == comparing.cipherSuites &&
            self.verifySignatureAlgorithms == comparing.verifySignatureAlgorithms &&
            self.signingSignatureAlgorithms == comparing.signingSignatureAlgorithms &&
            self.certificateVerification == comparing.certificateVerification &&
            self.trustRoots == comparing.trustRoots &&
            self.additionalTrustRoots == comparing.additionalTrustRoots &&
            self.certificateChain == comparing.certificateChain &&
            self.privateKey == comparing.privateKey &&
            self.encodedApplicationProtocols == comparing.encodedApplicationProtocols &&
            self.shutdownTimeout == comparing.shutdownTimeout &&
            isKeyLoggerCallbacksEqual &&
            self.renegotiationSupport == comparing.renegotiationSupport &&
            self.sendCANameList == comparing.sendCANameList &&
<<<<<<< HEAD
            isPSKClientCallbackEqual &&
            isPSKServerCallbackEqual &&
            isSSLContextCallbackEqual &&
=======
            isPSKClientProviderEqual &&
            isPSKServerProviderEqual &&
>>>>>>> c7eef9ed
            self.pskHint == comparing.pskHint
    }
    
    /// Returns a best effort hash of this TLS configuration.
    ///
    /// The "best effort" stems from the fact that we are hashing the pointer bytes of the ``keyLogCallback`` closure.
    ///
    /// - warning: You should probably not use this function. This function can return false-negatives, but not false-positives.
    public func bestEffortHash(into hasher: inout Hasher) {
        hasher.combine(minimumTLSVersion)
        hasher.combine(maximumTLSVersion)
        hasher.combine(cipherSuites)
        hasher.combine(verifySignatureAlgorithms)
        hasher.combine(signingSignatureAlgorithms)
        hasher.combine(certificateVerification)
        hasher.combine(trustRoots)
        hasher.combine(additionalTrustRoots)
        hasher.combine(certificateChain)
        hasher.combine(privateKey)
        hasher.combine(encodedApplicationProtocols)
        hasher.combine(shutdownTimeout)
        withUnsafeBytes(of: keyLogCallback) { closureBits in
            hasher.combine(bytes: closureBits)
        }
        hasher.combine(renegotiationSupport)
        hasher.combine(sendCANameList)
        withUnsafeBytes(of: _pskClientIdentityProvider) { closureClientBits in
            hasher.combine(bytes: closureClientBits)
        }
        withUnsafeBytes(of: _pskServerIdentityProvider) { closureServerBits in
            hasher.combine(bytes: closureServerBits)
        }
        withUnsafeBytes(of: sslContextCallback) { closureServerBits in
            hasher.combine(bytes: closureServerBits)
        }
        hasher.combine(pskHint)
    }

    /// Creates a TLS configuration for use with client-side contexts.
    ///
    /// This provides sensible defaults, and can be used without customisation. For server-side
    /// contexts, you should use ``TLSConfiguration/makeServerConfiguration(certificateChain:privateKey:)`` instead.
    ///
    /// For customising fields, modify the returned TLSConfiguration object.
    public static func makeClientConfiguration() -> TLSConfiguration {
        return TLSConfiguration(cipherSuites: defaultCipherSuites,
                                verifySignatureAlgorithms: nil,
                                signingSignatureAlgorithms: nil,
                                minimumTLSVersion: .tlsv1,
                                maximumTLSVersion: nil,
                                certificateVerification: .fullVerification,
                                trustRoots: .default,
                                certificateChain: [],
                                privateKey: nil,
                                applicationProtocols: [],
                                shutdownTimeout: .seconds(5),
                                keyLogCallback: nil,
                                renegotiationSupport: .none,
                                additionalTrustRoots: [],
                                sendCANameList: false,
<<<<<<< HEAD
                                pskClientCallback: nil,
                                pskServerCallback: nil,
                                sslContextCallback: nil,
=======
                                pskClientProvider: nil,
                                pskServerProvider: nil,
>>>>>>> c7eef9ed
                                pskHint: nil)
    }

    /// Create a TLS configuration for use with server-side contexts.
    ///
    /// This provides sensible defaults while requiring that you provide any data that is necessary
    /// for server-side function. For client use, try ``TLSConfiguration/makeClientConfiguration()`` instead.
    ///
    /// For customising fields, modify the returned TLSConfiguration object.
    public static func makeServerConfiguration(
        certificateChain: [NIOSSLCertificateSource],
        privateKey: NIOSSLPrivateKeySource
    ) -> TLSConfiguration {
        return TLSConfiguration(cipherSuites: defaultCipherSuites,
                                verifySignatureAlgorithms: nil,
                                signingSignatureAlgorithms: nil,
                                minimumTLSVersion: .tlsv1,
                                maximumTLSVersion: nil,
                                certificateVerification: .none,
                                trustRoots: .default,
                                certificateChain: certificateChain,
                                privateKey: privateKey,
                                applicationProtocols: [],
                                shutdownTimeout: .seconds(5),
                                keyLogCallback: nil,
                                renegotiationSupport: .none,
                                additionalTrustRoots: [],
                                sendCANameList: false,
                                pskClientProvider: nil,
                                pskServerProvider: nil,
                                pskHint: nil)
    }
    
    /// Create a TLS configuration for use with server-side or client-side contexts that uses Pre-Shared Keys for TLS 1.2 and below.
    ///
    /// This provides sensible defaults while requiring that you provide any data that is necessary
    /// for server-side or client-side functionality.  This configuration uses Pre-Shared Keys instead of certificates.
    ///
    /// For customising fields, modify the returned TLSConfiguration object.
    public static func makePreSharedKeyConfiguration() -> TLSConfiguration {
        
        return TLSConfiguration(cipherSuites: defaultCipherSuites,
                                verifySignatureAlgorithms: nil,
                                signingSignatureAlgorithms: nil,
                                minimumTLSVersion: .tlsv1,
                                maximumTLSVersion: nil,
                                certificateVerification: .none,
                                trustRoots: .default,
                                certificateChain: [],
                                privateKey: nil,
                                applicationProtocols: [],
                                shutdownTimeout: .seconds(5),
                                keyLogCallback: nil,
                                renegotiationSupport: .none,
                                additionalTrustRoots: [],
                                sendCANameList: false,
                                pskClientProvider: nil,
                                pskServerProvider: nil,
                                pskHint: nil)
    }
}

// MARK: Deprecated constructors.

extension TLSConfiguration {
    /// Create a TLS configuration for use with server-side contexts. This allows setting the ``NIOTLSCipher`` property specifically.
    ///
    /// This provides sensible defaults while requiring that you provide any data that is necessary
    /// for server-side function. For client use, try ``TLSConfiguration/makeClientConfiguration()`` instead.
    @available(*, deprecated, renamed: "makeServerConfiguration(certificateChain:privateKey:)")
    public static func forServer(certificateChain: [NIOSSLCertificateSource],
                                 privateKey: NIOSSLPrivateKeySource,
                                 cipherSuites: [NIOTLSCipher],
                                 verifySignatureAlgorithms: [SignatureAlgorithm]? = nil,
                                 signingSignatureAlgorithms: [SignatureAlgorithm]? = nil,
                                 minimumTLSVersion: TLSVersion = .tlsv1,
                                 maximumTLSVersion: TLSVersion? = nil,
                                 certificateVerification: CertificateVerification = .none,
                                 trustRoots: NIOSSLTrustRoots = .default,
                                 applicationProtocols: [String] = [],
                                 shutdownTimeout: TimeAmount = .seconds(5),
                                 keyLogCallback: NIOSSLKeyLogCallback? = nil,
                                 additionalTrustRoots: [NIOSSLAdditionalTrustRoots] = []) -> TLSConfiguration {
        return TLSConfiguration(cipherSuiteValues: cipherSuites,
                                verifySignatureAlgorithms: verifySignatureAlgorithms,
                                signingSignatureAlgorithms: signingSignatureAlgorithms,
                                minimumTLSVersion: minimumTLSVersion,
                                maximumTLSVersion: maximumTLSVersion,
                                certificateVerification: certificateVerification,
                                trustRoots: trustRoots,
                                certificateChain: certificateChain,
                                privateKey: privateKey,
                                applicationProtocols: applicationProtocols,
                                shutdownTimeout: shutdownTimeout,
                                keyLogCallback: keyLogCallback,
                                renegotiationSupport: .none,  // Servers never support renegotiation: there's no point.
                                additionalTrustRoots: additionalTrustRoots)
    }

    /// Create a TLS configuration for use with server-side contexts.
    ///
    /// This provides sensible defaults while requiring that you provide any data that is necessary
    /// for server-side function. For client use, try ``TLSConfiguration/makeClientConfiguration()`` instead.
    @available(*, deprecated, renamed: "makeServerConfiguration(certificateChain:privateKey:)")
    public static func forServer(certificateChain: [NIOSSLCertificateSource],
                                 privateKey: NIOSSLPrivateKeySource,
                                 cipherSuites: String = defaultCipherSuites,
                                 minimumTLSVersion: TLSVersion = .tlsv1,
                                 maximumTLSVersion: TLSVersion? = nil,
                                 certificateVerification: CertificateVerification = .none,
                                 trustRoots: NIOSSLTrustRoots = .default,
                                 applicationProtocols: [String] = [],
                                 shutdownTimeout: TimeAmount = .seconds(5),
                                 keyLogCallback: NIOSSLKeyLogCallback? = nil) -> TLSConfiguration {
        return TLSConfiguration(cipherSuites: cipherSuites,
                                verifySignatureAlgorithms: nil,
                                signingSignatureAlgorithms: nil,
                                minimumTLSVersion: minimumTLSVersion,
                                maximumTLSVersion: maximumTLSVersion,
                                certificateVerification: certificateVerification,
                                trustRoots: trustRoots,
                                certificateChain: certificateChain,
                                privateKey: privateKey,
                                applicationProtocols: applicationProtocols,
                                shutdownTimeout: shutdownTimeout,
                                keyLogCallback: keyLogCallback,
                                renegotiationSupport: .none,  // Servers never support renegotiation: there's no point.
                                additionalTrustRoots: [])
    }

    /// Create a TLS configuration for use with server-side contexts.
    ///
    /// This provides sensible defaults while requiring that you provide any data that is necessary
    /// for server-side function. For client use, try ``TLSConfiguration/makeClientConfiguration()`` instead.
    @available(*, deprecated, renamed: "makeServerConfiguration(certificateChain:privateKey:)")
    public static func forServer(certificateChain: [NIOSSLCertificateSource],
                                 privateKey: NIOSSLPrivateKeySource,
                                 cipherSuites: String = defaultCipherSuites,
                                 verifySignatureAlgorithms: [SignatureAlgorithm]? = nil,
                                 signingSignatureAlgorithms: [SignatureAlgorithm]? = nil,
                                 minimumTLSVersion: TLSVersion = .tlsv1,
                                 maximumTLSVersion: TLSVersion? = nil,
                                 certificateVerification: CertificateVerification = .none,
                                 trustRoots: NIOSSLTrustRoots = .default,
                                 applicationProtocols: [String] = [],
                                 shutdownTimeout: TimeAmount = .seconds(5),
                                 keyLogCallback: NIOSSLKeyLogCallback? = nil) -> TLSConfiguration {
        return TLSConfiguration(cipherSuites: cipherSuites,
                                verifySignatureAlgorithms: verifySignatureAlgorithms,
                                signingSignatureAlgorithms: signingSignatureAlgorithms,
                                minimumTLSVersion: minimumTLSVersion,
                                maximumTLSVersion: maximumTLSVersion,
                                certificateVerification: certificateVerification,
                                trustRoots: trustRoots,
                                certificateChain: certificateChain,
                                privateKey: privateKey,
                                applicationProtocols: applicationProtocols,
                                shutdownTimeout: shutdownTimeout,
                                keyLogCallback: keyLogCallback,
                                renegotiationSupport: .none,  // Servers never support renegotiation: there's no point.
                                additionalTrustRoots: [])
    }

    /// Create a TLS configuration for use with server-side contexts.
    ///
    /// This provides sensible defaults while requiring that you provide any data that is necessary
    /// for server-side function. For client use, try ``TLSConfiguration/makeClientConfiguration()`` instead.
    @available(*, deprecated, renamed: "makeServerConfiguration(certificateChain:privateKey:)")
    public static func forServer(certificateChain: [NIOSSLCertificateSource],
                                 privateKey: NIOSSLPrivateKeySource,
                                 cipherSuites: String = defaultCipherSuites,
                                 verifySignatureAlgorithms: [SignatureAlgorithm]? = nil,
                                 signingSignatureAlgorithms: [SignatureAlgorithm]? = nil,
                                 minimumTLSVersion: TLSVersion = .tlsv1,
                                 maximumTLSVersion: TLSVersion? = nil,
                                 certificateVerification: CertificateVerification = .none,
                                 trustRoots: NIOSSLTrustRoots = .default,
                                 applicationProtocols: [String] = [],
                                 shutdownTimeout: TimeAmount = .seconds(5),
                                 keyLogCallback: NIOSSLKeyLogCallback? = nil,
                                 additionalTrustRoots: [NIOSSLAdditionalTrustRoots]) -> TLSConfiguration {
        return TLSConfiguration(cipherSuites: cipherSuites,
                                verifySignatureAlgorithms: verifySignatureAlgorithms,
                                signingSignatureAlgorithms: signingSignatureAlgorithms,
                                minimumTLSVersion: minimumTLSVersion,
                                maximumTLSVersion: maximumTLSVersion,
                                certificateVerification: certificateVerification,
                                trustRoots: trustRoots,
                                certificateChain: certificateChain,
                                privateKey: privateKey,
                                applicationProtocols: applicationProtocols,
                                shutdownTimeout: shutdownTimeout,
                                keyLogCallback: keyLogCallback,
                                renegotiationSupport: .none,  // Servers never support renegotiation: there's no point.
                                additionalTrustRoots: additionalTrustRoots)
    }

    /// Creates a TLS configuration for use with client-side contexts. This allows setting the ``NIOTLSCipher`` property specifically.
    ///
    /// This provides sensible defaults, and can be used without customisation. For server-side
    /// contexts, you should use ``TLSConfiguration/makeServerConfiguration(certificateChain:privateKey:)`` instead.
    @available(*, deprecated, renamed: "makeClientConfiguration()")
    public static func forClient(cipherSuites: [NIOTLSCipher],
                                 verifySignatureAlgorithms: [SignatureAlgorithm]? = nil,
                                 signingSignatureAlgorithms: [SignatureAlgorithm]? = nil,
                                 minimumTLSVersion: TLSVersion = .tlsv1,
                                 maximumTLSVersion: TLSVersion? = nil,
                                 certificateVerification: CertificateVerification = .fullVerification,
                                 trustRoots: NIOSSLTrustRoots = .default,
                                 certificateChain: [NIOSSLCertificateSource] = [],
                                 privateKey: NIOSSLPrivateKeySource? = nil,
                                 applicationProtocols: [String] = [],
                                 shutdownTimeout: TimeAmount = .seconds(5),
                                 keyLogCallback: NIOSSLKeyLogCallback? = nil,
                                 renegotiationSupport: NIORenegotiationSupport = .none,
                                 additionalTrustRoots: [NIOSSLAdditionalTrustRoots] = []) -> TLSConfiguration {
        return TLSConfiguration(cipherSuiteValues: cipherSuites,
                                verifySignatureAlgorithms: verifySignatureAlgorithms,
                                signingSignatureAlgorithms: signingSignatureAlgorithms,
                                minimumTLSVersion: minimumTLSVersion,
                                maximumTLSVersion: maximumTLSVersion,
                                certificateVerification: certificateVerification,
                                trustRoots: trustRoots,
                                certificateChain: certificateChain,
                                privateKey: privateKey,
                                applicationProtocols: applicationProtocols,
                                shutdownTimeout: shutdownTimeout,
                                keyLogCallback: keyLogCallback,
                                renegotiationSupport: renegotiationSupport,
                                additionalTrustRoots: additionalTrustRoots)
    }

    /// Creates a TLS configuration for use with client-side contexts.
    ///
    /// This provides sensible defaults, and can be used without customisation. For server-side
    /// contexts, you should use ``TLSConfiguration/makeServerConfiguration(certificateChain:privateKey:)`` instead.
    @available(*, deprecated, renamed: "makeClientConfiguration()")
    public static func forClient(cipherSuites: String = defaultCipherSuites,
                                 minimumTLSVersion: TLSVersion = .tlsv1,
                                 maximumTLSVersion: TLSVersion? = nil,
                                 certificateVerification: CertificateVerification = .fullVerification,
                                 trustRoots: NIOSSLTrustRoots = .default,
                                 certificateChain: [NIOSSLCertificateSource] = [],
                                 privateKey: NIOSSLPrivateKeySource? = nil,
                                 applicationProtocols: [String] = [],
                                 shutdownTimeout: TimeAmount = .seconds(5),
                                 keyLogCallback: NIOSSLKeyLogCallback? = nil) -> TLSConfiguration {
        return TLSConfiguration(cipherSuites: cipherSuites,
                                verifySignatureAlgorithms: nil,
                                signingSignatureAlgorithms: nil,
                                minimumTLSVersion: minimumTLSVersion,
                                maximumTLSVersion: maximumTLSVersion,
                                certificateVerification: certificateVerification,
                                trustRoots: trustRoots,
                                certificateChain: certificateChain,
                                privateKey: privateKey,
                                applicationProtocols: applicationProtocols,
                                shutdownTimeout: shutdownTimeout,
                                keyLogCallback: keyLogCallback,
                                renegotiationSupport: .none,  // Default value is here for backward-compatibility.
                                additionalTrustRoots: [])
    }


    /// Creates a TLS configuration for use with client-side contexts.
    ///
    /// This provides sensible defaults, and can be used without customisation. For server-side
    /// contexts, you should use ``TLSConfiguration/makeServerConfiguration(certificateChain:privateKey:)`` instead.
    @available(*, deprecated, renamed: "makeClientConfiguration()")
    public static func forClient(cipherSuites: String = defaultCipherSuites,
                                 minimumTLSVersion: TLSVersion = .tlsv1,
                                 maximumTLSVersion: TLSVersion? = nil,
                                 certificateVerification: CertificateVerification = .fullVerification,
                                 trustRoots: NIOSSLTrustRoots = .default,
                                 certificateChain: [NIOSSLCertificateSource] = [],
                                 privateKey: NIOSSLPrivateKeySource? = nil,
                                 applicationProtocols: [String] = [],
                                 shutdownTimeout: TimeAmount = .seconds(5),
                                 keyLogCallback: NIOSSLKeyLogCallback? = nil,
                                 renegotiationSupport: NIORenegotiationSupport) -> TLSConfiguration {
        return TLSConfiguration(cipherSuites: cipherSuites,
                                verifySignatureAlgorithms: nil,
                                signingSignatureAlgorithms: nil,
                                minimumTLSVersion: minimumTLSVersion,
                                maximumTLSVersion: maximumTLSVersion,
                                certificateVerification: certificateVerification,
                                trustRoots: trustRoots,
                                certificateChain: certificateChain,
                                privateKey: privateKey,
                                applicationProtocols: applicationProtocols,
                                shutdownTimeout: shutdownTimeout,
                                keyLogCallback: keyLogCallback,
                                renegotiationSupport: renegotiationSupport,
                                additionalTrustRoots: [])
    }

    /// Creates a TLS configuration for use with client-side contexts.
    ///
    /// This provides sensible defaults, and can be used without customisation. For server-side
    /// contexts, you should use ``TLSConfiguration/makeServerConfiguration(certificateChain:privateKey:)`` instead.
    @available(*, deprecated, renamed: "makeClientConfiguration()")
    public static func forClient(cipherSuites: String = defaultCipherSuites,
                                 verifySignatureAlgorithms: [SignatureAlgorithm]? = nil,
                                 signingSignatureAlgorithms: [SignatureAlgorithm]? = nil,
                                 minimumTLSVersion: TLSVersion = .tlsv1,
                                 maximumTLSVersion: TLSVersion? = nil,
                                 certificateVerification: CertificateVerification = .fullVerification,
                                 trustRoots: NIOSSLTrustRoots = .default,
                                 certificateChain: [NIOSSLCertificateSource] = [],
                                 privateKey: NIOSSLPrivateKeySource? = nil,
                                 applicationProtocols: [String] = [],
                                 shutdownTimeout: TimeAmount = .seconds(5),
                                 keyLogCallback: NIOSSLKeyLogCallback? = nil,
                                 renegotiationSupport: NIORenegotiationSupport) -> TLSConfiguration {
        return TLSConfiguration(cipherSuites: cipherSuites,
                                verifySignatureAlgorithms: verifySignatureAlgorithms,
                                signingSignatureAlgorithms: signingSignatureAlgorithms,
                                minimumTLSVersion: minimumTLSVersion,
                                maximumTLSVersion: maximumTLSVersion,
                                certificateVerification: certificateVerification,
                                trustRoots: trustRoots,
                                certificateChain: certificateChain,
                                privateKey: privateKey,
                                applicationProtocols: applicationProtocols,
                                shutdownTimeout: shutdownTimeout,
                                keyLogCallback: keyLogCallback,
                                renegotiationSupport: renegotiationSupport,
                                additionalTrustRoots: [])
    }

    /// Creates a TLS configuration for use with client-side contexts.
    ///
    /// This provides sensible defaults, and can be used without customisation. For server-side
    /// contexts, you should use ``TLSConfiguration/makeServerConfiguration(certificateChain:privateKey:)`` instead.
    @available(*, deprecated, renamed: "makeClientConfiguration()")
    public static func forClient(cipherSuites: String = defaultCipherSuites,
                                 verifySignatureAlgorithms: [SignatureAlgorithm]? = nil,
                                 signingSignatureAlgorithms: [SignatureAlgorithm]? = nil,
                                 minimumTLSVersion: TLSVersion = .tlsv1,
                                 maximumTLSVersion: TLSVersion? = nil,
                                 certificateVerification: CertificateVerification = .fullVerification,
                                 trustRoots: NIOSSLTrustRoots = .default,
                                 certificateChain: [NIOSSLCertificateSource] = [],
                                 privateKey: NIOSSLPrivateKeySource? = nil,
                                 applicationProtocols: [String] = [],
                                 shutdownTimeout: TimeAmount = .seconds(5),
                                 keyLogCallback: NIOSSLKeyLogCallback? = nil,
                                 renegotiationSupport: NIORenegotiationSupport = .none,
                                 additionalTrustRoots: [NIOSSLAdditionalTrustRoots]) -> TLSConfiguration {
        return TLSConfiguration(cipherSuites: cipherSuites,
                                verifySignatureAlgorithms: verifySignatureAlgorithms,
                                signingSignatureAlgorithms: signingSignatureAlgorithms,
                                minimumTLSVersion: minimumTLSVersion,
                                maximumTLSVersion: maximumTLSVersion,
                                certificateVerification: certificateVerification,
                                trustRoots: trustRoots,
                                certificateChain: certificateChain,
                                privateKey: privateKey,
                                applicationProtocols: applicationProtocols,
                                shutdownTimeout: shutdownTimeout,
                                keyLogCallback: keyLogCallback,
                                renegotiationSupport: renegotiationSupport,
                                additionalTrustRoots: additionalTrustRoots)
    }
}

extension TLSConfiguration {
    /// Provides the resolved signature algorithms for signing, if any.
    ///
    /// Users can override the signature algorithms in two ways. Firstly, they can provide a
    /// value for the `signingSignatureAlgorithms` field in the `TLSConfiguration` structure.
    /// This acts as an artificial limiter, preventing certain algorithms from being used even
    /// though a key might nominally support them.
    ///
    /// Secondly, users can provide a custom key. This custom key is only capable of using
    /// certain signing algorithms.
    ///
    /// This property resolves these two into a single unified set by diffing them together.
    /// If there is no override (i.e. a native key and no override of the
    /// `signingSignatureAlgorithms` field then this returns `nil`.
    internal var resolvedSigningSignatureAlgorithms: [SignatureAlgorithm]? {
        switch (self.signingSignatureAlgorithms, self.privateKey?.customSigningAlgorithms) {
        case (.none, .none):
            // No overrides.
            return nil

        case (.some(let manualOverrides), .none):
            return manualOverrides

        case (.none, .some(let keyRequirements)):
            return keyRequirements

        case (.some(let manualOverrides), .some(let keyRequirements)):
            // Here we have to filter the set. We assume the two lists are small, and so we
            // just use `Array.filter` instead of composing into a Set. Note that the order
            // here is _semantic_: we have to filter the manual overrides array becuase
            // that order was specified by the user, and we want to honor it.
            return manualOverrides.filter { keyRequirements.contains($0) }
        }
    }
}

extension NIOSSLPrivateKeySource {
    /// The custom signing algorithms required by this private key, if any.
    ///
    /// Is `nil` when the key is a file-backed key, as this is handled by BoringSSL as a native key.
    fileprivate var customSigningAlgorithms: [SignatureAlgorithm]? {
        switch self {
        case .file:
            return nil
        case .privateKey(let key):
            return key.customSigningAlgorithms
        }
    }
}<|MERGE_RESOLUTION|>--- conflicted
+++ resolved
@@ -311,15 +311,10 @@
             self._pskClientIdentityProvider = newValue.flatMap({ .callback($0) })
         }
     }
-    
-    /// PSK Server Callback to get the key based on hint and identity.
-<<<<<<< HEAD
-    public var pskServerCallback: NIOPSKServerIdentityCallback? = nil
 
     /// SSL Context Callback to provide dynamic context based on server name
     public var sslContextCallback: NIOSSLContextCallback? = nil
 
-=======
     @available(*, deprecated, message: "Deprecated in favor of pskServerProvider which can handle optional hint")
     public var pskServerCallback: NIOPSKServerIdentityCallback? {
         get {
@@ -359,7 +354,6 @@
         }
     }
     
->>>>>>> c7eef9ed
     /// Optional PSK hint to be used during SSLContext create.
     public var pskHint: String? = nil
 
@@ -408,14 +402,11 @@
                  renegotiationSupport: NIORenegotiationSupport,
                  additionalTrustRoots: [NIOSSLAdditionalTrustRoots],
                  sendCANameList: Bool = false,
-<<<<<<< HEAD
                  pskClientCallback: NIOPSKClientIdentityCallback? = nil,
                  pskServerCallback: NIOPSKServerIdentityCallback? = nil,
                  sslContextCallback: NIOSSLContextCallback? = nil,
-=======
                  pskClientProvider: NIOPSKClientIdentityProvider? = nil,
                  pskServerProvider: NIOPSKServerIdentityProvider? = nil,
->>>>>>> c7eef9ed
                  pskHint: String? = nil) {
         self.cipherSuites = cipherSuites
         self.verifySignatureAlgorithms = verifySignatureAlgorithms
@@ -433,14 +424,11 @@
         self.sendCANameList = sendCANameList
         self.applicationProtocols = applicationProtocols
         self.keyLogCallback = keyLogCallback
-<<<<<<< HEAD
         self.pskClientCallback = pskClientCallback
         self.pskServerCallback = pskServerCallback
         self.sslContextCallback = sslContextCallback
-=======
         self.pskClientProvider = pskClientProvider
         self.pskServerProvider = pskServerProvider
->>>>>>> c7eef9ed
         self.pskHint = pskHint
         if !cipherSuiteValues.isEmpty {
             self.cipherSuiteValues = cipherSuiteValues
@@ -494,14 +482,11 @@
             isKeyLoggerCallbacksEqual &&
             self.renegotiationSupport == comparing.renegotiationSupport &&
             self.sendCANameList == comparing.sendCANameList &&
-<<<<<<< HEAD
             isPSKClientCallbackEqual &&
             isPSKServerCallbackEqual &&
             isSSLContextCallbackEqual &&
-=======
             isPSKClientProviderEqual &&
             isPSKServerProviderEqual &&
->>>>>>> c7eef9ed
             self.pskHint == comparing.pskHint
     }
     
@@ -562,14 +547,11 @@
                                 renegotiationSupport: .none,
                                 additionalTrustRoots: [],
                                 sendCANameList: false,
-<<<<<<< HEAD
                                 pskClientCallback: nil,
                                 pskServerCallback: nil,
                                 sslContextCallback: nil,
-=======
                                 pskClientProvider: nil,
                                 pskServerProvider: nil,
->>>>>>> c7eef9ed
                                 pskHint: nil)
     }
 
