--- conflicted
+++ resolved
@@ -1124,14 +1124,11 @@
             { $0.renegotiationSupport = .always },
             { $0.sendCANameList = true },
             { $0.pskClientCallback = pskClientCallback },
-<<<<<<< HEAD
             { $0.pskServerCallback = pskServerCallback},
             { $0.sslContextCallback = sslContextCallback },
-=======
             { $0.pskServerCallback = pskServerCallback },
             { $0.pskClientProvider = pskClientProvider },
             { $0.pskServerProvider = pskServerProvider },
->>>>>>> c7eef9ed
             { $0.pskHint = "hint" },
         ]
 
